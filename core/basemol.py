--- conflicted
+++ resolved
@@ -340,11 +340,7 @@
 
         mol = Molecule('xyz/Benzene.xyz')
 
-<<<<<<< HEAD
     The constructor of a |Molecule| object accepts four arguments that can be used to supply this information from a file in your filesystem. *filename* should be a string with a path (absolute or relative) to such a file. *inputformat* describes the format of the file. Currently, the following formats are supported: ``xyz``, ``mol``, ``mol2`` and ``pdb``. If *inputformat* argument is not supplied, PLAMS will try to deduce it by examining the extension of the provided file, so in most of cases it is not needed to use *inputformat*, if only the file has the proper extension. Some formats (``xyz`` and ``pdb``) allow to store more than one geometry of a particular molecule within a single file. In such cases the *geometry* argument can be used to indicate which (in order of appearance in the file) geometry to import. The *ase* keyword allows to switch the file reader engine to the ASE.io module, enabling you to read all input formats supported by ASE. See :meth:`read` for further details. All *other* keyword arguments passed to the constructor are used to populate ``properties`` |Settings|.
-=======
-    The constructor of a |Molecule| object accepts three arguments that can be used to supply this information from a file in your filesystem. *filename* should be a string with a path (absolute or relative) to such a file. *inputformat* describes the format of the file. Currently, the following formats are supported: ``xyz``, ``mol``, ``mol2`` and ``pdb``. If the *inputformat* argument is not supplied, PLAMS will try to deduce it by examining the extension of the provided file, so in most of cases it is not needed to use *inputformat*, if only the file has a proper extension. Some formats (``xyz`` and ``pdb``) allow to store more than one geometry of a particular molecule within a single file. In such cases *geometry* argument can be used to indicate which (in order of appearance in the file) geometry to import. *\*\*other* keyword arguments passed to the constructor are used to populate the ``properties``.
->>>>>>> edababe0
 
     If a |Molecule| is initialized from an external file, the path to this file (*filename* argument) is stored in ``properties.source``. The base name of the file (filename without the extension) is kept in ``properties.name``.
 
@@ -1503,19 +1499,14 @@
         pdb.write(f)
 
 
-<<<<<<< HEAD
-    def read(self, filename, inputformat=None, frame=1, ase=False):
-        """Read molecular coordinates from file.
+
+
+    def read(self, filename, inputformat=None, geometry=1, ase=False):
+        """Read molecular coordinates from a file.
 
         If *ase* is set to ``True``, the ASE.io module is used to read the input file. The ASE Atoms object then gets converted to a PLAMS Molecule. See https://wiki.fysik.dtu.dk/ase/ase/io/io.html on how to use it. So far the options *filename*, *inputformat*, and *frame* are passed to their respective ASE.io pendants.
 
-        *filename* should be a string with a path to the file. If *inputformat* is not ``None``, it should be one of supported formats (keys occurring in class attribute ``_readformat``). Otherwise, format of the file is deduced from file's extension (for files without extension `xyz` format is assumed).
-=======
-    def read(self, filename, inputformat=None, geometry=1):
-        """Read molecular coordinates from a file.
-
         *filename* should be a string with a path to a file. If *inputformat* is not ``None``, it should be one of supported formats (keys occurring in the class attribute ``_readformat``). Otherwise, the format is deduced from the file extension. For files without an extension the `xyz` format is used.
->>>>>>> edababe0
 
         If the chosen format allows multiple geometries in a single file, *geometry* can be used to pick one of them.
         """
@@ -1552,13 +1543,9 @@
     def write(self, filename, outputformat=None, ase=False, **other):
         """Write molecular coordinates to a file.
 
-<<<<<<< HEAD
         If *ase* is ``True``, the ASE.io module will be used for writing. In this case the |Molecule| will be converted to an ``ase.atoms`` (see :meth:`tools.ase.toASE<scm.plams.tools.ase.toASE>`) object and then all options will be passed to ``atoms.write`` (*outputformat* is forwarded to *format*, *filename* and all *other* are passed through).
 
-        *filename* should be a string with a path to the file. If *outputformat* is not ``None``, it should be one of supported formats (keys occurring in class attribute ``_writeformat``). Otherwise, format of the file is deduced from file's extension (for files without extension `xyz` format is assumed).
-=======
         *filename* should be a string with a path to a file. If *outputformat* is not ``None``, it should be one of supported formats (keys occurring in the class attribute ``_writeformat``). Otherwise, the format is deduced from the file extension. For files without an extension the `xyz` format is used.
->>>>>>> edababe0
         """
 
         if ase:
@@ -1638,36 +1625,4 @@
             b.__dict__ = b_dict
             b.mol = mol
             mol.add_bond(b)
-        return mol
-<<<<<<< HEAD
-
-
-#===========================================================================
-
-
-def read_molecules(folder, formats=None, **other):
-    """Read all molecules from *folder*.
-
-    Read all the files present in *folder* with extensions compatible with :meth:`Molecule.read<scm.plams.core.basemol.Molecule.read>`. Returned value is a dictionary with keys being molecule names (filename without extension) and values being |Molecule| instances.
-
-    The optional argument *formats* can be used to narrow down the search to files with specified extensions::
-
-        molecules = read_molecules('mymols', formats=['xyz', 'pdb'])
-
-
-    All *other* arguments will be passed to every |Molecule| initialization.
-    """
-
-    extensions = formats or list(Molecule._readformat.keys())
-    is_valid = lambda x: os.path.isfile(opj(folder,x)) and any([x.endswith('.'+ext) for ext in extensions])
-    filenames = filter(is_valid, os.listdir(folder))
-    ret = {}
-    for f in filenames:
-        m = Molecule(opj(folder,f),**other)
-        ret[m.properties.name] = m
-    return ret
-
-
-
-=======
->>>>>>> edababe0
+        return mol