--- conflicted
+++ resolved
@@ -1,11 +1,8 @@
 """Class to manipulate CP2K jobs."""
 import subprocess
 import shutil
-<<<<<<< HEAD
 import numpy as np
-=======
 from pathlib import Path
->>>>>>> d09a060c
 from os.path import join as opj
 
 from ...core.basejob import SingleJob
@@ -149,7 +146,6 @@
         if index:
             select = index
         else:
-<<<<<<< HEAD
             select = slice(0,None)
 
         s = self.grep_output(search+' energy:')[select]
@@ -206,19 +202,6 @@
                 continue
             ret[-1].append([ float(x) for x in line[-3:]])
         return [ np.asarray(item) for item in ret ]
-=======
-            select = -1
-        s = self.grep_output(search + ' energy:')[select].split()[-1]
-        return float(s)
-
-    def get_energy(self, index=0):
-        """Return last occurence of 'Total energy:' in the output."""
-        return self._get_energy_type('Total', index=index)
-
-    def get_dispersion(self, index=0):
-        """Return last occurence of 'Dispersion energy:' in the output."""
-        return self._get_energy_type('Dispersion', index=index)
->>>>>>> d09a060c
 
     def _idx_to_match(self, nTotal, idx):
         if idx is None:
