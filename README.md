--- conflicted
+++ resolved
@@ -1,7 +1,3 @@
-<<<<<<< HEAD
-# PLAMS
-Python Library for Automating Molecular Simulations
-=======
 PLAMS
 =====
 
@@ -119,5 +115,4 @@
 
 You can find full [PLAMS documentation](https://www.scm.com/doc/plams/index.html) hosted on our website, together with some [tutorials](https://www.scm.com/doc/Tutorials/Scripting/Scripting.html).
 
-You can also build your local copy of the documentation by cloning this repository and executing `doc/build_plams_doc` script.
->>>>>>> f957912a
+You can also build your local copy of the documentation by cloning this repository and executing `doc/build_plams_doc` script.