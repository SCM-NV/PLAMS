--- conflicted
+++ resolved
@@ -92,21 +92,13 @@
     rec_distance['1/Bohr'] = rec_distance['Bohr^-1'] = constants['Bohr_radius']
 
     energy = {}
-<<<<<<< HEAD
-    energy['au'] = energy['a.u.'] = energy['Hartree'] =  1.0
-    energy['eV']                                      =  27.211386245988   #http://physics.nist.gov/cgi-bin/cuu/Value?hrev
-    energy['kJ/mol']                                  =  4.359744650e-21 * constants['NA']  #http://physics.nist.gov/cgi-bin/cuu/Value?hrj
-    energy['kcal/mol']                                =  energy['kJ/mol'] / 4.184
-    energy['cm^-1'] = energy['cm-1']                  =  219474.6313702   #http://physics.nist.gov/cgi-bin/cuu/Value?hrminv
-    energy['K'] = energy['Kelvin']                    =  315775.0248041   #http://physics.nist.gov/cgi-bin/cuu/Value?hrk
-=======
     energy['au'] = energy['a.u.'] = energy['Hartree'] = energy['Ha'] =  1.0
     energy['eV']                                                     =  27.211386245988   #http://physics.nist.gov/cgi-bin/cuu/Value?hrev
     energy['kJ/mol']                                                 =  4.359744650e-21 * constants['NA']  #http://physics.nist.gov/cgi-bin/cuu/Value?hrj
     energy['J']                                                      =  4.359744650e-18 
     energy['kcal/mol']                                               =  energy['kJ/mol'] / 4.184
     energy['cm^-1'] = energy['cm-1']                                 =  219474.6313702   #http://physics.nist.gov/cgi-bin/cuu/Value?hrminv
->>>>>>> ea42ca37
+    energy['K'] = energy['Kelvin']                                   =  315775.0248041   #http://physics.nist.gov/cgi-bin/cuu/Value?hrk
 
     angle = {}
     angle['degree'] =  angle['deg'] = 1.0
